--- conflicted
+++ resolved
@@ -21,7 +21,6 @@
 from ansible.module_utils.common import validation
 from ansible.module_utils.connection import Connection
 
-<<<<<<< HEAD
 def validate_ip_address_format(type, item, invalid_params):
 
     if ((type == 'ipv4_subnet') or (type == 'ipv4')):
@@ -47,10 +46,7 @@
         except socket.error:
             invalid_params.append('{} : Invalid {} address syntax'.format(item, addr_type))
 
-def validate_list_of_dicts(param_list, spec):
-=======
 def validate_list_of_dicts(param_list, spec, module=None):
->>>>>>> 1d611b4f
     """ Validate/Normalize playbook params. Will raise when invalid parameters found.
     param_list: a playbook parameter list of dicts
     spec: an argument spec dict
